## Bytes.hpp

```cpp
#include <multimap/Bytes.hpp>
namespace multimap
```

### class Bytes

This class is a thin wrapper for raw binary data. It just holds a pointer to data together with its size (number of bytes). It is used to represent keys and values that are put into or gotten from a map. An object of this class never deep copies the data it is constructed from, nor does it take any ownership of the data. It is really just a helper for providing a generic interface.

<table class="reference-table">
<tbody>
 <tr>
  <th colspan="2">Member functions</th>
 </tr>
 <tr>
  <td></td>
  <td>
   <code>Bytes()</code>
   <div>Creates an empty byte array. <a href="#bytes-bytes">more...</a><div>
  </td>
 </tr>
 <tr>
  <td></td>
  <td>
   <code>Bytes(const char * cstr)</code>
   <div>Creates a byte array from a null-terminated C-string. <a href="#bytes-bytes-cstr">more...</a><div>
  </td>
 </tr>
 <tr>
  <td></td>
  <td>
   <code>Bytes(const std::string & str)</code>
   <div>Creates a byte array from a standard string. <a href="#bytes-bytes-str">more...</a><div>
  </td>
 </tr>
 <tr>
  <td></td>
  <td>
   <code>Bytes(const void * data, size_t size)</code>
   <div>Creates a byte array from arbitrary data. <a href="#bytes-bytes-data-size">more...</a><div>
  </td>
 </tr>
 <tr>
  <td><code>const char *</code></td>
  <td>
   <code>data() const</code>
   <div>Returns a read-only pointer to the wrapped data.<div>
  </td>
 </tr>
 <tr>
  <td><code>size_t</code></td>
  <td>
   <code>size() const</code>
   <div>Returns the number of bytes wrapped.<div>
  </td>
 </tr>
 <tr>
  <td><code>const char *</code></td>
  <td>
   <code>begin() const</code>
   <div>Returns a read-only pointer to the beginning of the wrapped data.<div>
  </td>
 </tr>
 <tr>
  <td><code>const char *</code></td>
  <td>
   <code>end() const</code>
   <div>Returns a past-the-end pointer to the wrapped data.<div>
  </td>
 </tr>
 <tr>
  <td><code>bool</code></td>
  <td>
   <code>empty() const</code>
   <div>Tells whether the byte array is empty. <a href="#bytes-empty">more...</a><div>
  </td>
 </tr>
 <tr>
  <td><code>void</code></td>
  <td>
   <code>clear()</code>
   <div>Let this byte array point to an empty array. <a href="#bytes-clear">more...</a><div>
  </td>
 </tr>
 <tr>
  <td><code>std::string</code></td>
  <td>
   <code>toString() const</code>
   <div>Returns a string which contains a copy of the wrapped data. <a href="#bytes-tostring">more...</a><div>
  </td>
 </tr>
 <tr>
  <th colspan="2">Non-member functions</th>
 </tr>
 <tr>
  <td><code>bool</code></td>
  <td>
   <code>operator==(const Bytes & lhs, const Bytes & rhs)</code>
   <div>Compares two byte arrays for equality. <a href="#operator-eq">more...</a><div>
  </td>
 </tr>
 <tr>
  <td><code>bool</code></td>
  <td>
   <code>operator!=(const Bytes & lhs, const Bytes & rhs)</code>
   <div>Returns the inverse of the previous function.<div>
  </td>
 </tr>
 <tr>
  <th colspan="2">Helper classes</th>
 </tr>
 <tr>
  <td></td>
  <td>
   <code>std::hash&lt;Bytes&gt;</code>
   <div>Hash support for class Bytes.<div>
  </td>
 </tr>
</tbody>
</table>

<div class="reference-more">
 <h4 id="bytes-bytes"><code>Bytes::Bytes()</code></h4>
 <p>Creates an empty byte array.</p>
 <p><span class="ensures" /></p>
 <ul>
  <li><code>data() != nullptr</code></li>
  <li><code>size() == 0</code></li>
 </ul>
</div>

<div class="reference-more">
 <h4 id="bytes-bytes-cstr"><code>Bytes::Bytes(const char * cstr)</code></h4>
 <p>Creates a byte array from a null-terminated C-string. This constructor allows implicit conversion.</p>
 <p><span class="ensures" /></p>
 <ul>
  <li><code>data() == cstr</code></li>
  <li><code>size() == std::strlen(cstr)</code></li>
 </ul>
</div>

<div class="reference-more">
 <h4 id="bytes-bytes-str"><code>Bytes::Bytes(const std::string & str)</code></h4>
 <p>Creates a byte array from a standard string. This constructor allows implicit conversion.</p>
 <p><span class="ensures" /></p>
 <ul>
  <li><code>data() == str.data()</code></li>
  <li><code>size() == str.size()</code></li>
 </ul>
</div>

<div class="reference-more">
 <h4 id="bytes-bytes-data-size"><code>Bytes::Bytes(const void * data, size_t size)</code></h4>
 <p>Creates a byte array from arbitrary data.</p>
 <p><span class="ensures" /></p>
 <ul>
  <li><code>data() == data</code></li>
  <li><code>size() == size</code></li>
 </ul>
</div>

<div class="reference-more">
 <h4 id="bytes-empty"><code>bool Bytes::empty() const</code></h4>
 <p>Tells whether the byte array is empty. Returns <code>true</code> if the number of bytes is zero, <code>false</code> otherwise.</p>
</div>

<div class="reference-more">
 <h4 id="bytes-clear"><code>void Bytes::clear()</code></h4>
 <p>Let this byte array point to an empty array.</p>
 <p><span class="ensures" /></p>
 <ul>
  <li><code>data() != nullptr</code></li>
  <li><code>size() == 0</code></li>
 </ul>
</div>

<div class="reference-more">
 <h4 id="bytes-tostring"><code>std::string toString() const</code></h4>
 <p>Returns a string which contains a copy of the wrapped data. <code>std::string</code> is used as a convenient byte buffer and may contain bytes that are not printable or even null-bytes.</p>
 <p><span class="ensures" /></p>
 <ul>
  <li><code>data() != return_value.data()</code></li>
  <li><code>size() == return_value.size()</code></li>
 </ul>
</div>

<div class="reference-more">
 <h4 id="operator-eq"><code>bool operator==(const Bytes & lhs, const Bytes & rhs)</code></h4>
 <p>Compares two byte arrays for equality. Two byte arrays are equal, if they wrap the same number of bytes, and which are equal after byte-wise comparison.</p>
</div>


## callables.hpp

```cpp
#include <multimap/callables.hpp>
namespace multimap
```

This file contains some convenient function objects implementing the [Predicate](#interfaces-predicate) interface.

### struct Contains

A function object that checks if a byte array contains another one in terms of a substring. Note that the empty byte array is a substring of any other byte array.

<table class="reference-table">
<tbody>
 <tr>
  <th colspan="2">Member functions</th>
 </tr>
 <tr>
  <td><code>explicit</code></td>
  <td>
   <code>Contains(const Bytes & bytes)</code>
   <div>Creates a functor that checks for containment of bytes when called.<div>
  </td>
 </tr>
 <tr>
  <td><code>const Bytes &</code></td>
  <td>
   <code>bytes() const</code>
   <div>Returns a read-only reference to the wrapped byte array.<div>
  </td>
 </tr>
 <tr>
  <td><code>bool</code></td>
  <td>
   <code>operator()(const Bytes & bytes) const</code>
   <div>Returns true if bytes contains the wrapped byte array, false otherwise.<div>
  </td>
 </tr>
</tbody>
</table>

### struct StartsWith

A function object that checks if a byte array has a certain prefix.

<table class="reference-table">
<tbody>
 <tr>
  <th colspan="2">Member functions</th>
 </tr>
 <tr>
  <td><code>explicit</code></td>
  <td>
   <code>StartsWith(const Bytes & bytes)</code>
   <div>Creates a functor that checks if a byte array starts with bytes when called.<div>
  </td>
 </tr>
 <tr>
  <td><code>const Bytes &</code></td>
  <td>
   <code>bytes() const</code>
   <div>Returns a read-only reference to the wrapped byte array.<div>
  </td>
 </tr>
 <tr>
  <td><code>bool</code></td>
  <td>
   <code>operator()(const Bytes & bytes) const</code>
   <div>Returns true if bytes starts with the wrapped byte array, false otherwise.<div>
  </td>
 </tr>
</tbody>
</table>

### struct EndsWith

A function object that checks if a byte array has a certain suffix.

<table class="reference-table">
<tbody>
 <tr>
  <th colspan="2">Member functions</th>
 </tr>
 <tr>
  <td><code>explicit</code></td>
  <td>
   <code>EndsWith(const Bytes & bytes)</code>
   <div>Creates a functor that checks if a byte array ends with bytes when called.<div>
  </td>
 </tr>
 <tr>
  <td><code>const Bytes &</code></td>
  <td>
   <code>bytes() const</code>
   <div>Returns a read-only reference to the wrapped byte array.<div>
  </td>
 </tr>
 <tr>
  <td><code>bool</code></td>
  <td>
   <code>operator()(const Bytes & bytes) const</code>
   <div>Returns true if bytes ends with the wrapped byte array, false otherwise.<div>
  </td>
 </tr>
</tbody>
</table>


## Map.hpp

```cpp
#include <multimap/Map.hpp>
namespace multimap
```

### class Map

This class implements a 1:n key-value store where each key is associated with a list of values. When putting a key-value pair into the map, the value is appended to the end of the list that is associated with the key. If no such key-list pair already exist, it will be created. Looking up a key returns a read-only iterator for the associated list. If the key does not exist, the list is considered to be empty and the returned iterator has no values to deliver. From a user's point of view there is no distinction between an empty list and a non-existing list.

Map also supports removing or replacing values. When a value is removed, it will be marked as such for the moment making it invisible for subsequent iterations. Running an [optimze](#map-optimize) operation removes the data physically. The replace operation is implemented as a remove of the old value followed by an insert/put of the new value. In other words, the replacement is not in-place, but the new value is always the last value in the corresponding list. To restore a certain order an [optimze](#map-optimize) operation can be run as well. However, optimization is considered a less frequent, more administrative task.

The class is designed to be a fast and mutable 1:n key-value store. For that reason, Map holds the entire key set in memory. This is also true for keys that were removed from the map at runtime. In addition, each key is associated with a write buffer which altogether contribute a lot to the total memory footprint of the map. Therefore, the number of keys to be put is limited by the amount of available memory. However, this simple design was intended in favour of performance, especially due to the fact that memory is relatively cheap and (server) machines are equipped with more and more of it. As a rule of thumb, assuming keys with 10 bytes in size on average, Map scales up to 10 M keys on desktop machines with 8 GiB of RAM and up to 100 M keys on server machines with 64 GiB of RAM. The number of values, though, is practically limited only by the amount of disk space. For more information, please visit the [overview](overview/#block-organization) page.

<table class="reference-table">
<tbody>
 <tr>
  <th colspan="2">Member types</th>
 </tr>
 <tr>
  <td></td>
  <td>
   <code>Limits</code>
   <div>Provides static methods to ask for maximum key and value sizes. <a href="#type-maplimits">more...</a><div>
  </td>
 </tr>
 <tr>
  <td></td>
  <td>
   <code>Stats</code>
   <div>Type that reports statistical information about an instance of Map. <a href="#type-mapstats">more...</a><div>
  </td>
 </tr>
 <tr>
  <td></td>
  <td>
   <code>Iterator</code>
   <div>Input iterator type that reads a list of values. <a href="#type-mapiterator">more...</a><div>
  </td>
 </tr>
 <tr>
  <th colspan="2">Member functions</th>
 </tr>
 <tr>
  <td><code>explicit</code></td>
  <td>
   <code>Map(const boost::filesystem::path & directory)</code>
   <div>Opens an already existing map located in directory. <a href="#map-map-directory">more...</a><div>
  </td>
 </tr>
 <tr>
  <td></td>
  <td>
   <code>Map(const boost::filesystem::path & directory,</code><br>
   <code><script>nbsp(4)</script>const Options & options)</code>
   <div>Opens or creates a map in directory. <a href="#map-map-directory-options">more...</a><div>
  </td>
 </tr>
 <tr>
  <td></td>
  <td>
   <code>~Map()</code>
   <div>Flushes all buffered data to disk, closes the map, and unlocks the directory where the map is located.<div>
  </td>
 </tr>
 <tr>
  <td><code>void</code></td>
  <td>
   <code>put(const Bytes & key, const Bytes & value)</code>
   <div>Appends value to the end of the list associated with key. <a href="#map-put">more...</a><div>
  </td>
 </tr>
 <tr>
  <td><code>Iterator</code></td>
  <td>
   <code>get(const Bytes & key) const</code>
   <div>Returns a read-only iterator for the list associated with key. <a href="#map-get">more...</a><div>
  </td>
 </tr>
 <tr>
  <td><code>bool</code></td>
  <td>
   <code>removeKey(const Bytes & key)</code>
   <div>Removes all values associated with key. <a href="#map-remove-key">more...</a><div>
  </td>
 </tr>
 <tr>
  <td>
    <code>template</code><br>
    <code>uint32_t</code>
  </td>
  <td>
   <code>&lt;typename Predicate&gt;</code><br>
   <code>removeKeys(Predicate predicate)</code>
   <div>Removes all values associated with keys for which predicate yields true. <a href="#map-remove-keys">more...</a><div>
  </td>
 </tr>
 <tr>
  <td>
    <code>template</code><br>
    <code>bool</code>
  </td>
  <td>
   <code>&lt;typename Predicate&gt;</code><br>
   <code>removeValue(const Bytes & key, Predicate predicate)</code>
   <div>Removes the first value from the list associated with key for which predicate yields true. <a href="#map-remove-value">more...</a><div>
  </td>
 </tr>
 <tr>
  <td>
    <code>template</code><br>
    <code>uint32_t</code>
  </td>
  <td>
   <code>&lt;typename Predicate&gt;</code><br>
   <code>removeValues(const Bytes & key, Predicate predicate)</code>
   <div>Removes all values from the list associated with key for which predicate yields true. <a href="#map-remove-values">more...</a><div>
  </td>
 </tr>
 <tr>
  <td>
    <code>template</code><br>
    <code>bool</code>
  </td>
  <td>
   <code>&lt;typename Function&gt;</code><br>
   <code>replaceValue(const Bytes & key, Function map)</code>
   <div>Replaces the first value in the list associated with key by the result of invoking map. Values for which map returns the empty string are not replaced. <a href="#map-replace-value">more...</a><div>
  </td>
 </tr>
 <tr>
  <td>
    <code>template</code><br>
    <code>uint32_t</code>
  </td>
  <td>
   <code>&lt;typename Function&gt;</code><br>
   <code>replaceValues(const Bytes & key, Function map)</code>
   <div>Replaces each value in the list associated with key by the result of invoking map. Values for which map returns the empty string are not replaced. <a href="#map-replace-values">more...</a><div>
  </td>
 </tr>
 <tr>
  <td><code>uint32_t</code></td>
  <td>
   <code>replaceValues(const Bytes & key,</code><br>
   <code><script>nbsp(14)</script>const Bytes & old_value,</code><br>
   <code><script>nbsp(14)</script>const Bytes & new_value)</code>
   <div>Replaces each value in the list associated with key which is equal to old_value by new_value. <a href="#map-replace-values-old-new">more...</a><div>
  </td>
 </tr>
 <tr>
  <td>
    <code>template</code><br>
    <code>void</code>
  </td>
  <td>
   <code>&lt;typename Procedure&gt;</code><br>
   <code>forEachKey(Procedure process) const</code>
   <div>Applies process to each key whose list is not empty. <a href="#map-for-each-key">more...</a><div>
  </td>
 </tr>
 <tr>
  <td>
    <code>template</code><br>
    <code>void</code>
  </td>
  <td>
   <code>&lt;typename Procedure&gt;</code><br>
   <code>forEachValue(const Bytes & key, Procedure process) const</code>
   <div>Applies process to each value associated with key. <a href="#map-for-each-value">more...</a><div>
  </td>
 </tr>
 <tr>
  <td>
    <code>template</code><br>
    <code>void</code>
  </td>
  <td>
   <code>&lt;typename BinaryProcedure&gt;</code><br>
   <code>forEachEntry(BinaryProcedure process) const</code>
   <div>Applies process to each key-iterator pair. <a href="#map-for-each-entry">more...</a><div>
  </td>
 </tr>
 <tr>
  <td>
    <code>size_t</code>
  </td>
  <td>
   <code>getNumPartitions() const</code>
   <div>Returns the number of partitions. This value could be different from that specified in options when creating the map due to the fact that the next prime number has been taken.<div>
  </td>
 </tr>
 <tr>
 <tr>
  <td>
    <code>std::vector&lt;Stats&gt;</code>
  </td>
  <td>
   <code>getStats() const</code>
   <div>Returns statistical information about each partition of the map. <a href="#map-get-stats">more...</a><div>
  </td>
 </tr>
 <tr>
  <td>
    <code>Stats</code>
  </td>
  <td>
   <code>getTotalStats() const</code>
   <div>Returns statistical information about the map. <a href="#map-get-total-stats">more...</a><div>
  </td>
 </tr>
 <tr>
  <td>
    <code>bool</code>
  </td>
  <td>
   <code>isReadOnly() const</code>
   <div>Returns true if the map is read-only, false otherwise.<div>
  </td>
 </tr>
 <tr>
  <th colspan="2">Static member functions</th>
 </tr>
 <tr>
  <td>
    <code>std::vector&lt;Stats&gt;</code>
  </td>
  <td>
   <code>stats(const boost::filesystem::path & directory)</code>
   <div>Returns statistical information about each partition of the map located in directory. <a href="#map-stats">more...</a><div>
  </td>
 </tr>
 <tr>
  <td>
    <code>void</code>
  </td>
  <td>
   <code>importFromBase64(const boost::filesystem::path & directory,</code><br>
   <code><script>nbsp(17)</script>const boost::filesystem::path & input)</code>
   <div>Imports key-value pairs from an input file or directory into the map located in directory. <a href="#map-import-from-base64">more...</a><div>
  </td>
 </tr>
 <tr>
  <td>
    <code>void</code>
  </td>
  <td>
   <code>importFromBase64(const boost::filesystem::path & directory,</code><br>
   <code><script>nbsp(17)</script>const boost::filesystem::path & input)</code><br>
   <code><script>nbsp(17)</script>const Options & options)</code>
<<<<<<< HEAD
   <div>Same as before, but gives the user more control by providing an <a href="#class-options">Options</a> parameter which is passed to the constructor of Map when opening. This way a map can be created if it does not already exist. <a href="#map-map-directory-options">more...</a><div>
=======
   <div>Same as before, but in addition passes an options parameter to the constructor of Map when opening, which allows to create a map if it does not already exist. <a href="#map-map-directory-options">more...</a><div>
>>>>>>> 9163d0d4
  </td>
 </tr>
 <tr>
  <td>
    <code>void</code>
  </td>
  <td>
   <code>exportToBase64(const boost::filesystem::path & directory,</code><br>
   <code><script>nbsp(15)</script>const boost::filesystem::path & output)</code>
   <div>Exports all key-value pairs from the map located in directory to a file denoted by output. <a href="#map-export-to-base64">more...</a><div>
  </td>
 </tr>
 <tr>
  <td>
    <code>void</code>
  </td>
  <td>
   <code>exportToBase64(const boost::filesystem::path & directory,</code><br>
   <code><script>nbsp(15)</script>const boost::filesystem::path & output,</code><br>
   <code><script>nbsp(15)</script>const Options & options)</code>
   <div>Same as before, but gives the user more control by providing an <a href="#class-options">Options</a> parameter. Most users will use this to pass a compare function that triggers a sorting of all lists before exporting them.<div>
  </td>
 </tr>
 <tr>
  <td>
    <code>void</code>
  </td>
  <td>
   <code>optimize(const boost::filesystem::path & directory,</code><br>
   <code><script>nbsp(9)</script>const boost::filesystem::path & output)</code>
   <div>Rewrites the map located in directory to the directory denoted by output performing various optimizations. <a href="#map-optimize">more...</a><div>
  </td>
 </tr>
 <tr>
  <td>
    <code>void</code>
  </td>
  <td>
   <code>optimize(const boost::filesystem::path & directory,</code><br>
   <code><script>nbsp(9)</script>const boost::filesystem::path & output,</code><br>
   <code><script>nbsp(9)</script>const Options & options)</code>
   <div>Same as before, but gives the user more control by providing an <a href="#class-options">Options</a> parameter. Most users will use this to pass a compare function that triggers a sorting of all lists.<div>
  </td>
 </tr>
</tbody>
</table>

<div class="reference-more">
 <h4 id="map-map-directory"><code>explicit Map::Map(const boost::filesystem::path & directory)</code></h4>
 <p>Opens an already existing map located in directory.</p>
 <p><span class="acquires" />a <a href="#directory-lock">directory lock</a> on directory.</p>
 <p><span class="throws" /><a href="http://en.cppreference.com/w/cpp/error/runtime_error" target="_blank">std::runtime_error</a> if one of the following is true:</p>
 <ul>
  <li>the directory does not exist</li>
  <li>the directory cannot be locked</li>
  <li>the directory does not contain a map</li>
 </ul>
</div>

<div class="reference-more">
 <h4 id="map-map-directory-options">
  <code>Map::Map(const boost::filesystem::path & directory,</code><br>
  <code><script>nbsp(9)</script>const Options & options)</code>
 </h4>
 <p>Opens or creates a map in directory. For the latter, you need to set <code>options.create_if_missing = true</code>. If an error should be raised in case the map already exists, set <code>options.error_if_exists = true</code>. When a new map is created other fields in options are used to configure the map's block size and number of partitions. See <a href="#optionshpp">Options</a> for more information.</p>
 <p><span class="acquires" />a <a href="#directory-lock">directory lock</a> on directory.</p>
 <p><span class="throws" /><a href="http://en.cppreference.com/w/cpp/error/runtime_error" target="_blank">std::runtime_error</a> if one of the following is true:</p>
 <ul>
  <li>the directory does not exist</li>
  <li>the directory cannot be locked</li>
 </ul>
 <p>when <code>options.create_if_missing = false</code> (which is the default)</p>
 <ul>
  <li>the directory does not contain a map</li>
 </ul>
 <p>when <code>options.create_if_missing = true</code> and no map exists</p>
 <ul>
  <li><code>options.block_size</code> is zero</li>
  <li><code>options.block_size</code> is not a power of two</li>
  <li><code>options.buffer_size</code> is not a multiple of the block size</li>
 </ul>
 <p>when <code>options.error_if_exists = true</code></p>
 <ul>
  <li>the directory already contains a map</li>
 </ul>
</div>

<div class="reference-more">
 <h4 id="map-put"><code>void Map::put(const Bytes & key, const Bytes & value)</code></h4>
 <p>Appends value to the end of the list associated with key.</p>
 <p><span class="acquires" /></p>
 <ul>
  <li>a <a href="#writer-lock">writer lock</a> on the map object.</li>
  <li>a <a href="#writer-lock">writer lock</a> on the list associated with key.</li>
 </ul>
 <p><span class="throws"/><a href="http://en.cppreference.com/w/cpp/error/runtime_error" target="_blank">std::runtime_error</a> if one of the following is true:</p>
 <ul>
  <li><code>key.size() > Map::Limits::maxKeySize()</code></li>
  <li><code>value.size() > Map::Limits::maxValueSize()</code></li>
  <li>the map was opened in read-only mode</li>
 </ul>
</div>

<div class="reference-more">
 <h4 id="map-get"><code>Map::Iterator Map::get(const Bytes & key) const</code></h4>
 <p>Returns a read-only iterator for the list associated with key. If the key does not exist, an empty iterator that has no values is returned. A non-empty iterator owns a lock on the associated list that is released automatically when the lifetime of the iterator ends. Note that objects of class <a href="#map-iterator">Map::Iterator</a> are moveable.</p>
 <p><span class="acquires" /></p>
 <ul>
  <li>a <a href="#reader-lock">reader lock</a> on the map object.</li>
  <li>a <a href="#reader-lock">reader lock</a> on the list associated with key.</li>
 </ul>
</div>

<div class="reference-more">
 <h4 id="map-remove-key"><code>bool Map::removeKey(const Bytes & key)</code></h4>
 <p>Removes all values associated with key.</p>
 <p><span class="acquires" /></p>
 <ul>
  <li>a <a href="#reader-lock">reader lock</a> on the map object.</li>
  <li>a <a href="#writer-lock">writer lock</a> on the list associated with key.</li>
 </ul>
 <p><span class="returns" />true if any values have been removed, false otherwise.</p>
</div>

<div class="reference-more">
 <h4 id="map-remove-keys">
  <code>template &lt;typename Predicate&gt;</code><br>
  <code>uint32_t Map::removeKeys(Predicate predicate)</code>
 </h4>
 <p>Removes all values associated with keys for which predicate yields true. The predicate can be any callable that implements the <a href="#predicate">Predicate</a> interface.</p>
 <p><span class="acquires" /></p>
 <ul>
  <li>a <a href="#reader-lock">reader lock</a> on the map object.</li>
  <li>a <a href="#writer-lock">writer lock</a> on lists associated with matching keys.</li>
 </ul>
 <p><span class="returns" />the number of keys for which any values have been removed.</p>
</div>

<div class="reference-more">
 <h4 id="map-remove-value">
  <code>template &lt;typename Predicate&gt;</code><br>
  <code>bool Map::removeValue(const Bytes & key, Predicate predicate)</code>
 </h4>
 <p>Removes the first value from the list associated with key for which predicate yields true. The predicate can be any callable that implements the <a href="#predicate">Predicate</a> interface.</p>
 <p><span class="acquires" /></p>
 <ul>
  <li>a <a href="#reader-lock">reader lock</a> on the map object.</li>
  <li>a <a href="#writer-lock">writer lock</a> on the list associated with key.</li>
 </ul>
 <p><span class="returns" />true if any value has been removed, false otherwise.</p>
</div>

<div class="reference-more">
 <h4 id="map-remove-values">
  <code>template &lt;typename Predicate&gt;</code><br>
  <code>uint32_t Map::removeValues(const Bytes & key, Predicate predicate)</code>
 </h4>
 <p>Removes all values from the list associated with key for which predicate yields true. The predicate can be any callable that implements the <a href="#predicate">Predicate</a> interface.</p>
 <p><span class="acquires" /></p>
 <ul>
  <li>a <a href="#reader-lock">reader lock</a> on the map object.</li>
  <li>a <a href="#writer-lock">writer lock</a> on the list associated with key.</li>
 </ul>
 <p><span class="returns" />the number of values removed.</p>
</div>

<div class="reference-more">
 <h4 id="map-replace-value">
  <code>template &lt;typename Function&gt;</code><br>
  <code>bool Map::replaceValue(const Bytes & key, Function map)</code>
 </h4>
 <p>Replaces the first value in the list associated with key by the result of invoking map. Values for which map returns the empty string are not replaced. The map function can be any callable that implements the <a href="#function">Function</a> interface.</p>
 <p>Note that a replace operation is actually implemented in terms of a remove of the old value followed by an insert/put of the new value. Thus the new value is always the last value in the list. In other words, the replacement is not in-place.</p>
 <p><span class="acquires" /></p>
 <ul>
  <li>a <a href="#reader-lock">reader lock</a> on the map object.</li>
  <li>a <a href="#writer-lock">writer lock</a> on the list associated with key.</li>
 </ul>
 <p><span class="returns" />true if any value has been replaced, false otherwise.</p>
</div>

<div class="reference-more">
 <h4 id="map-replace-values">
  <code>template &lt;typename Function&gt;</code><br>
  <code>uint32_t Map::replaceValues(const Bytes & key, Function map)</code>
 </h4>
 <p>Replaces each value in the list associated with key by the result of invoking map. Values for which map returns the empty string are not replaced. The map function can be any callable that implements the <a href="#function">Function</a> interface.</p>
 <p>Note that a replace operation is actually implemented in terms of a remove of the old value followed by an insert/put of the new value. Thus the new value is always the last value in the list. In other words, the replacement is not in-place.</p>
 <p><span class="acquires" /></p>
 <ul>
  <li>a <a href="#reader-lock">reader lock</a> on the map object.</li>
  <li>a <a href="#writer-lock">writer lock</a> on the list associated with key.</li>
 </ul>
 <p><span class="returns" />the number of values replaced.</p>
</div>

<div class="reference-more">
 <h4 id="map-replace-values-old-new">
  <code>uint32_t Map::replaceValues(const Bytes & key, </code><br>
  <code><script>nbsp(28)</script>const Bytes & old_value,</code><br>
  <code><script>nbsp(28)</script>const Bytes & new_value)</code>
 </h4>
 <p>Replaces each value in the list associated with key which is equal to old_value by new_value.</p>
 <p>Note that a replace operation is actually implemented in terms of a remove of the old value followed by an insert/put of the new value. Thus the new value is always the last value in the list. In other words, the replacement is not in-place.</p>
 <p><span class="acquires" /></p>
 <ul>
  <li>a <a href="#reader-lock">reader lock</a> on the map object.</li>
  <li>a <a href="#writer-lock">writer lock</a> on the list associated with key.</li>
 </ul>
 <p><span class="returns" />the number of values replaced.</p>
</div>

<div class="reference-more">
 <h4 id="map-for-each-key">
  <code>template &lt;typename Procedure&gt;</code><br>
  <code>void Map::forEachKey(Procedure process) const</code>
 </h4>
 <p>Applies process to each key whose list is not empty. The process argument can be any callable that implements the <a href="#procedure">Procedure</a> interface. </p>
 <p><span class="acquires" />a <a href="#reader-lock">reader lock</a> on the map object.</p>
 <p><span class="returns" />the number of values replaced.</p>
</div>

<div class="reference-more">
 <h4 id="map-for-each-value">
  <code>template &lt;typename Procedure&gt;</code><br>
  <code>void Map::forEachValue(const Bytes & key, Procedure process) const</code>
 </h4>
 <p>Applies process to each value associated with key. The process argument can be any callable that implements the <a href="#procedure">Procedure</a> interface. </p>
 <p><span class="acquires" /></p>
 <ul>
  <li>a <a href="#reader-lock">reader lock</a> on the map object.</li>
  <li>a <a href="#reader-lock">reader lock</a> on the list associated with key.</li>
 </ul>
</div>

<div class="reference-more">
 <h4 id="map-for-each-entry">
  <code>template &lt;typename BinaryProcedure&gt;</code><br>
  <code>void Map::forEachEntry(BinaryProcedure process) const</code>
 </h4>
 <p>Applies process to each key-iterator pair. The process argument can be any callable that implements the <a href="#binaryprocedure">BinaryProcedure</a> interface. </p>
 <p><span class="acquires" /></p>
 <ul>
  <li>a <a href="#reader-lock">reader lock</a> on the map object.</li>
  <li>a <a href="#reader-lock">reader lock</a> on the list that is currently processed.</li>
 </ul>
</div>

<div class="reference-more">
 <h4 id="map-get-stats">
  <code>std::vector&lt;<a href="#class-map-stats">Map::Stats</a>&gt; Map::getStats() const</code>
 </h4>
 <p>Returns statistical information about each partition of the map. This operation requires a traversal of the entire map visiting each entry.</p>
 <p><span class="acquires" /></p>
 <ul>
  <li>a <a href="#reader-lock">reader lock</a> on the map object.</li>
  <li>a <a href="#reader-lock">reader lock</a> on the list that is currently visited.</li>
 </ul>
</div>

<div class="reference-more">
 <h4 id="map-get-total-stats">
  <code><a href="#class-map-stats">Map::Stats</a> Map::getTotalStats() const</code>
 </h4>
 <p>Returns statistical information about the map. In fact, this method computes the total values from the result returned by calling the previous method.</p>
 <p><span class="acquires" /></p>
 <ul>
  <li>a <a href="#reader-lock">reader lock</a> on the map object.</li>
  <li>a <a href="#reader-lock">reader lock</a> on the list that is currently visited.</li>
 </ul>
</div>

<div class="reference-more">
 <h4 id="map-stats">
  <code>static std::vector&lt;<a href="#class-map-stats">Map::Stats</a>&gt; Map::stats(</code><br>
  <code><script>nbsp(8)</script>const boost::filesystem::path & directory)</code>
 </h4>
 <p>Returns statistical information about each partition of the map located in directory. This method is similar to <a href="#map-get-stats">Map::getStats()</a> except that the map does not need to be instanciated.</p>
 <p><span class="acquires" />a <a href="#directory-lock">directory lock</a> on directory.</p>
<<<<<<< HEAD
 <p><span class="throws"/> everything thrown by the constructor of class <a href="#class-map">Map</a>.</p>
=======
>>>>>>> 9163d0d4
</div>

<div class="reference-more">
 <h4 id="map-import-from-base64">
  <code>static void Map::importFromBase64(</code><br>
  <code><script>nbsp(8)</script>const boost::filesystem::path & directory,</code><br>
  <code><script>nbsp(8)</script>const boost::filesystem::path & input)</code>
 </h4>
<<<<<<< HEAD
 <p>Imports key-value pairs from an input file or directory into the map located in directory. If input refers to a directory all files in that directory will be imported, except hidden files starting with a dot and other sub-directories. A description of the file format can be found in the <a href="/overview/#multimap-import">overview</a> section.</p>
 <p><span class="acquires" />a <a href="#directory-lock">directory lock</a> on directory.</p>
 <p><span class="throws"/> everything thrown by the constructor of class <a href="#class-map">Map</a> or <a href="http://en.cppreference.com/w/cpp/error/runtime_error" target="_blank">std::runtime_error</a> if the input file or directory cannot be read.</p>
=======
 <p>Imports key-value pairs from an input file or directory into the map located in directory. If input refers to a directory all files in that directory will be imported, except hidden files starting with a dot and other sub-directories. A description of the file format can be found in the <a href="overview/#multimap-import">overview</a> section.</p>
 <p><span class="acquires" />a <a href="#directory-lock">directory lock</a> on directory.</p>
>>>>>>> 9163d0d4
</div>

<div class="reference-more">
 <h4 id="map-export-to-base64">
  <code>static void Map::exportToBase64(</code><br>
  <code><script>nbsp(8)</script>const boost::filesystem::path & directory,</code><br>
  <code><script>nbsp(8)</script>const boost::filesystem::path & output)</code>
 </h4>
<<<<<<< HEAD
 <p>Exports all key-value pairs from the map located in directory to a file denoted by output. If the file already exists, its content will be overwritten. The generated file is in canonical form as described in the <a href="/overview/#multimap-export">overview</a> section.</p>
 <p><span class="acquires" />a <a href="#directory-lock">directory lock</a> on directory.</p>
 <p><span class="throws" /><a href="http://en.cppreference.com/w/cpp/error/runtime_error" target="_blank">std::runtime_error</a> if one of the following is true:</p>
 <ul>
  <li>the directory does not exist</li>
  <li>the directory cannot be locked</li>
  <li>the directory does not contain a map</li>
  <li>the creation of the output file failed</li>
 </ul>
</div>

<div class="reference-more">
 <h4 id="map-optimize">
  <code>static void Map::optimize(</code><br>
  <code><script>nbsp(8)</script>const boost::filesystem::path & directory,</code><br>
  <code><script>nbsp(8)</script>const boost::filesystem::path & output)</code>
 </h4>
 <p>Rewrites the map located in directory to the directory denoted by output performing various optimizations. For more details please refer to the <a href="/overview/#multimap-optimize">overview</a> section.</p>
 <p><span class="acquires" />a <a href="#directory-lock">directory lock</a> on directory.</p>
 <p><span class="throws" /><a href="http://en.cppreference.com/w/cpp/error/runtime_error" target="_blank">std::runtime_error</a> if one of the following is true:</p>
 <ul>
  <li>the directory does not exist</li>
  <li>the directory cannot be locked</li>
  <li>the directory does not contain a map</li>
  <li>the creation of a new map in output failed</li>
 </ul>
</div>

### type Map::Limits

This type represents a namespace that provides static methods for obtaining system limitations. Those limits which define constraints on user supplied data also serve as preconditions.

<table class="reference-table">
<tbody>
 <tr>
  <th colspan="2">Static member functions</th>
 </tr>
 <tr>
  <td><code>uint32_t</code></td>
  <td>
   <code>maxKeySize()</code>
   <div>Returns the maximum size in number of bytes for a key to put.<div>
  </td>
 </tr>
 <tr>
  <td><code>uint32_t</code></td>
  <td>
   <code>maxValueSize()</code>
   <div>Returns the maximum size in number of bytes for a value to put.<div>
  </td>
 </tr>
</tbody>
</table>

### type Map::Stats

This type is a pure data holder for reporting statistical information about an instance of <a href="#class-map">Map</a>.

<table class="reference-table">
<tbody>
 <tr>
  <th colspan="2">Data members</th>
 </tr>
 <tr>
  <td><code>uint64_t</code></td>
  <td>
   <code>block_size</code>
   <div>Tells the block size defined in <a href="#struct-options">Options</a> when creating the map.<div>
  </td>
 </tr>
 <tr>
  <td><code>uint64_t</code></td>
  <td>
   <code>key_size_avg</code>
   <div>Tells the average size in number of bytes of all keys. Note that keys that are currently not associated with any value are not taken into account.<div>
  </td>
 </tr>
</tbody>
</table>
=======
 <p>Exports all key-value pairs from the map located in directory to a file denoted by output. If the file already exists, its content will be overwritten. The generated file is canonical form as described in the <a href="overview/#multimap-export">overview</a> section.</p>
 <p><span class="acquires" />a <a href="#directory-lock">directory lock</a> on directory.</p>
</div>

>>>>>>> 9163d0d4

## Interfaces

The interfaces described here are requirements expected by some user-provided function objects. They are typically employed as template parameters and are not to be confused with abstract classes used in object-oriented programming. Sometimes this type of interfaces is also referred to as [concepts](http://en.cppreference.com/w/cpp/concept). Note that [lambda functions](http://en.cppreference.com/w/cpp/language/lambda) are unnamed function objects.

### Compare

A function object that is applied to two instances of class [Bytes](#class-bytes) returning a boolean that tells if the left operand is less than the right operand. This interface is equivalent to the Compare concept described [here](http://en.cppreference.com/w/cpp/concept/Compare). Objects implementing this interface are used in sorting operations.

<table class="reference-table">
<tbody>
 <tr>
  <th colspan="2">Required member function</th>
 </tr>
 <tr>
  <td><code>bool</code></td>
  <td>
   <code>operator()(const Bytes & lhs, const Bytes & rhs) const</code>
   <div>Returns true if lhs is considered less than rhs, false otherwise.<div>
  </td>
 </tr>
</tbody>
</table>

### Function

A function is a function object that is applied to an instance of class [Bytes](#class-bytes) returning a [std::string](http://en.cppreference.com/w/cpp/string/basic_string). The returned string serves as a managed byte buffer and may contain arbitrary data. Functions are used to map input values to output values.

<table class="reference-table">
<tbody>
 <tr>
  <th colspan="2">Required member function</th>
 </tr>
 <tr>
  <td><code>std::string</code></td>
  <td>
   <code>operator()(const Bytes & bytes) const</code>
   <div>Maps the given byte array to another byte array returned as string.<div>
  </td>
 </tr>
</tbody>
</table>

### Predicate

A predicate is a function object that is applied to an instance of class [Bytes](#class-bytes) returning a boolean value. Predicates are used to select keys or values for some further operation.

<table class="reference-table">
<tbody>
 <tr>
  <th colspan="2">Required member function</th>
 </tr>
 <tr>
  <td><code>bool</code></td>
  <td>
   <code>operator()(const Bytes & bytes) const</code>
   <div>Returns a boolean value after evaluating the given byte array.<div>
  </td>
 </tr>
</tbody>
</table>

### Procedure

A procedure is a function object that is applied to an instance of class [Bytes](#class-bytes) without returning a value. Procedures may have a state that changes during application. They are used to operate on keys or values, e.g. to collect information about them.

<table class="reference-table">
<tbody>
 <tr>
  <th colspan="2">Required member function</th>
 </tr>
 <tr>
  <td><code>void</code></td>
  <td>
   <code>operator()(const Bytes & bytes)</code>
   <div>Processes the given byte array, possibly changing the functor's state.<div>
  </td>
 </tr>
</tbody>
</table>

### BinaryProcedure

A binary procedure is a function object that is applied to a pair of objects without returning a value. The first object being an instance of class [Bytes](#class-bytes) and the second object being an instance of class [Map::Iterator](#class-map-iterator). Binary procedures may have a state that changes during application. They are used to operate on key-iterator pairs when traversing a map.

<table class="reference-table">
<tbody>
 <tr>
  <th colspan="2">Required member function</th>
 </tr>
 <tr>
  <td><code>void</code></td>
  <td>
   <code>operator()(const Bytes & key, Map::Iterator iterator)</code>
   <div>Processes a list iterator that is associated with key, possibly changing the functor's state. Note that the iterator will be moved, so that the callable becomes the owner of the iterator. Also note that as long as an iterator is alive, the corresponding list is locked by a <a href="#reader-lock">reader lock</a>.<div>
  </td>
 </tr>
</tbody>
</table>


## Locking

### Reader Lock

### Writer Lock

This operation requires exclusive access to the associated list and therefore tries to acquire a writer lock for it. The call will block if the list is already locked, either by another writer lock or by one or more reader locks, until all of these locks are released.

## class Iterator<bool>

```cpp
#include <multimap/Iterator.hpp>
namespace multimap
```

This class template implements a forward iterator on a list of values. The template parameter decides whether an instantiation can delete values from the underlying list while iterating or not. If the actual parameter is `true` a const iterator will be created where the `DeleteValue()` method is disabled, and vice versa.

The iterator supports lazy initialization, which means that no IO operation is performed until one of the methods `SeekToFirst()`, `SeekTo(target)`, or `SeekTo(predicate)` is called. This might be useful in cases where multiple iterators have to be requested first to determine in which order they have to be processed.

The iterator also owns a lock for the underlying list to synchronize concurrent access. There are two types of locks: a reader lock (also called shared lock) and a writer lock (also called unique or exclusive lock). The former will be owned by a read-only iterator aka `Iterator<true>`, the latter will be owned by a read-write iterator aka `Iterator<false>`. The lock is automatically released when the lifetime of an iterator object ends and its destructor is called.

Users normally don't need to include or instantiate this class directly, but use the typedefs [`Map::ListIter`](#map-listiter) and [`Map::ConstListIter`](#map-constlistiter) instead.

Members       |
-------------:|-----------------------------------------------------------------
              | [`Iterator()`](#iterator-iterator)
`std::size_t` | [`NumValues() const`](#iterator-numvalues)
`void`        | [`SeekToFirst()`](#iterator-seektofirst)
`void`        | [`SeekTo(const Bytes& target)`](#iterator-seektotarget)
`void`        | [`SeekTo(Callables::Predicate predicate)`](#iterator-seektopredicate)
`bool`        | [`HasValue() const`](#iterator-hasvalue)
`Bytes`       | [`GetValue() const`](#iterator-getvalue)
`void`        | [`DeleteValue()`](#iterator-deletevalue)
`void`        | [`Next()`](#iterator-next)

<span class='declaration' id='iterator-iterator'>`Iterator()`</span>

Creates a default instance that has no values to iterate.

Postconditions:

* `NumValues() == 0`

<span class='declaration' id='iterator-numvalues'>
 `std::size_t NumValues() const`
</span>

Returns the total number of values to iterate. This number does not change when the iterator moves forward. The method may be called at any time, even if `SeekToFirst()` or one of its friends have not been called.

<span class='declaration' id='iterator-seektofirst'>
 `void SeekToFirst()`
</span>

Initializes the iterator to point to the first value, if any. This process will trigger disk IO if necessary. The method can also be used to seek back to the beginning of the list at the end of an iteration.

<span class='declaration' id='iterator-seektotarget'>
 `void SeekTo(const`&nbsp;&nbsp;[`Bytes`](#class-bytes)`& target)`
</span>

Initializes the iterator to point to the first value in the list that is equal to `target`, if any. This process will trigger disk IO if necessary.
   
<span class='declaration' id='iterator-seektopredicate'>
 `void SeekTo(`[`Callables::Predicate`](#callables-predicate)&nbsp;&nbsp;`predicate)`
</span>

Initializes the iterator to point to the first value for which `predicate` yields `true`, if any. This process will trigger disk IO if necessary.
   
<span class='declaration' id='iterator-hasvalue'>
 `bool HasValue() const`
</span>

Tells whether the iterator points to a value. If the result is `true`, the iterator may be dereferenced via `GetValue()`.
   
<span class='declaration' id='iterator-getvalue'>
 [`Bytes`](#class-bytes)&nbsp;&nbsp;`GetValue() const`
</span>

Returns the current value. The returned [`Bytes`](#class-bytes) object wraps a pointer to data that is managed by the iterator. Hence, this pointer is only valid as long as the iterator does not move forward. Therefore, the value should only be used to immediately parse information or some user-defined object out of it. If an independent deep copy is needed you can call `Bytes::ToString()`.

Preconditions:

* `HasValue() == true`

<span class='declaration' id='iterator-deletevalue'>`void DeleteValue()`</span>

Marks the value the iterator currently points to as deleted.

Preconditions:

* `HasValue() == true`

Postconditions:

* `HasValue() == false`

<span class='declaration' id='iterator-next'>`void Next()`</span>

Moves the iterator to the next value, if any.

## class Map

```cpp
#include <multimap/Map.hpp>
namespace multimap
```

This class implements a 1:n key-value store where each key is associated with a list of values.

Members        |
--------------:|----------------------------------------------------------------
`typedef`      | [`Iterator<false> ListIter`](#map-listiter)
`typedef`      | [`Iterator<true> ConstListIter`](#map-constlistiter)
               | [`Map()`](#map-map)
               | [`~Map()`](#map-~map)
               | [`Map(const boost::filesystem::path& directory, const Options& options)`](#map-map2)
`void`         | [`Open(const boost::filesystem::path& directory, const Options& options)`](#map-open)
`void`         | [`Put(const Bytes& key, const Bytes& value)`](#map-put)
`ConstListIter`| [`Get(const Bytes& key) const`](#map-get)
`ListIter`     | [`GetMutable(const Bytes& key)`](#map-getmutable)
`bool`         | [`Contains(const Bytes& key) const`](#map-contains)
`std::size_t`  | [`Delete(const Bytes& key)`](#map-delete)
`std::size_t`  | [`DeleteAll(const Bytes& key, Callables::Predicate predicate)`](#map-deleteall)
`std::size_t`  | [`DeleteAllEqual(const Bytes& key, const Bytes& value)`](#map-deleteallequal)
`bool`         | [`DeleteFirst(const Bytes& key, Callables::Predicate predicate)`](#map-deletefirst)
`bool`         | [`DeleteFirstEqual(const Bytes& key, const Bytes& value)`](#map-deletefirstequal)
`std::size_t`  | [`ReplaceAll(const Bytes& key, Callables::Function function)`](#map-replaceall)
`std::size_t`  | [`ReplaceAllEqual(const Bytes& key, const Bytes& old_value, const Bytes& new_value)`](#map-replaceallequal)
`bool`         | [`ReplaceFirst(const Bytes& key, Callables::Function function)`](#map-replacefirst)
`bool`         | [`ReplaceFirstEqual(const Bytes& key, const Bytes& old_value, const Bytes& new_value)`](#map-replacefirstequal)
`void`         | [`ForEachKey(Callables::Procedure procedure) const`](#map-foreachkey)
`void`         | [`ForEachValue(const Bytes& key, Callables::Procedure procedure) const`](#map-foreachvalue-procedure)
`void`         | [`ForEachValue(const Bytes& key, Callables::Predicate predicate) const`](#map-foreachvalue-predicate)
`std::map<std::string, std::string>` | [`GetProperties() const`](#map-getproperties)
`std::size_t`  | [`max_key_size() const`](#map-max-key-size)
`std::size_t`  | [`max_value_size() const`](#map-max-value-size)

Functions      |
--------------:|----------------------------------------------------------------
`void`         | [`Optimize(const boost::filesystem::path& from, const boost::filesystem::path& to)`](#map-optimize)
`void`         | [`Optimize(const boost::filesystem::path& from, const boost::filesystem::path& to, std::size_t new_block_size)`](#map-optimize2)
`void`         | [`Optimize(const boost::filesystem::path& from, const boost::filesystem::path& to, Callables::Compare compare)`](#map-optimize3)
`void`         | [`Optimize(const boost::filesystem::path& from, const boost::filesystem::path& to, Callables::Compare compare, std::size_t new_block_size)`](#map-optimize3)
`void`         | [`Import(const boost::filesystem::path& directory, const boost::filesystem::path& file)`](#map-import)
`void`         | [`Import(const boost::filesystem::path& directory, const boost::filesystem::path& file, bool create_if_missing)`](#map-import2)
`void`         | [`Import(const boost::filesystem::path& directory, const boost::filesystem::path& file, bool create_if_missing, std::size_t block_size)`](#map-import3)
`void`         | [`Export(const boost::filesystem::path& directory, const boost::filesystem::path& file)`](#map-export)

<span class='declaration' id='map-listiter'>
 `typedef`&nbsp;&nbsp;[`Iterator<false>`](#class-iterator)&nbsp;&nbsp;`ListIter`
</span>

An iterator type to iterate a mutable list. All operations declared in the class template [`Iterator<bool>`](#class-iterator) that can mutate the underlying list are enabled.

<span class='declaration' id='map-constlistiter'>
 `typedef`&nbsp;&nbsp;[`Iterator<true>`](#class-iterator)&nbsp;&nbsp;`ConstListIter`
</span>

An iterator type to iterate a immutable list. All operations declared in the class template [`Iterator<bool>`](#class-iterator) that can mutate the underlying list are disabled.

<span class='declaration' id='map-map'>`Map()`</span>

Creates a default instance which is not associated with a physical map.

<span class='declaration' id='map-~map'>`~Map()`</span>

If associated with a physical map the destructor flushes all data to disk and ensures that the map is stored in consistent state.

Preconditions:

* No list is in locked state, i.e. there is no iterator object pointing to an existing list.

<span class='declaration' id='map-map2'>
 `Map(const boost::filesystem::path& directory,`
 <script>nbsp(10)</script>`const`&nbsp;&nbsp;[`Options`](#class-options)`& options)`
</span>

Creates a new instance and opens the map located in `directory`. If the map does not exist and `options.create_if_missing` is set to `true` a new map will be created.

Throws `std::exception` if:

* `directory` does not exist.
* `directory` does not contain a map and `options.create_if_missing` is `false`.
* `directory` contains a map and `options.error_if_exists` is `true`.
* `options.block_size` is not a power of two.

<span class='declaration' id='map-open'>
 `void Open(`
 <script>nbsp(20)</script>`const boost::filesystem::path& directory,`
 <script>nbsp(20)</script>`const`&nbsp;&nbsp;[`Options`](#class-options)`& options)`
</span>

Opens the map located in `directory`. If the map does not exist and `options.create_if_missing` is set to `true` a new map will be created.

Throws `std::exception` if:

* `directory` does not exist.
* `directory` does not contain a map and `options.create_if_missing` is `false`.
* `directory` contains a map and `options.error_if_exists` is `true`.
* `options.block_size` is not a power of two.

<span class='declaration' id='map-put'>
 `void Put(const`&nbsp;&nbsp;[`Bytes`](#class-bytes)`& key, const`&nbsp;&nbsp;[`Bytes`](#class-bytes)`& value)`
</span>

Appends `value` to the end of the list associated with `key`.

Throws `std::exception` if:

* `key.size() > max_key_size()`
* `value.size() > max_value_size()`

<span class='declaration' id='map-get'>
 [`ConstListIter`](#map-constlistiter)&nbsp;&nbsp;`Get(const`&nbsp;&nbsp;[`Bytes`](#class-bytes)`& key) const`
</span>

Returns a read-only iterator to the list associated with `key`. If no such mapping exists the list is considered to be empty. If the list is not empty a reader lock will be acquired to synchronize concurrent access to it. Thus, multiple threads can read the list at the same time. Once acquired, the lock is automatically released when the lifetime of the iterator ends and its destructor is called. If the list is currently locked exclusively by a writer lock, see `GetMutable()`, the method will block until the lock is released.

<span class='declaration' id='map-getmutable'>
 [`ListIter`](#map-listiter)&nbsp;&nbsp;`GetMutable(const`&nbsp;&nbsp;[`Bytes`](#class-bytes)`& key)`
</span>

Returns a read-write iterator to the list associated with `key`. If no such mapping exists the list is considered to be empty. If the list is not empty a writer lock will be acquired to synchronize concurrent access to it. Only one thread can acquire a writer lock at a time, since it requires exclusive access. Once acquired, the lock is automatically released when the lifetime of the iterator ends and its destructor is called. If the list is currently locked, either by a reader or writer lock, the method will block until the lock is released.

<span class='declaration' id='map-contains'>
 `bool Contains(const`&nbsp;&nbsp;[`Bytes`](#class-bytes)`& key)`
</span>

Returns `true` if the list associated with `key` contains at least one value, returns `false` otherwise. If the key does not exist the list is considered to be empty. If a non-empty list is currently locked, the method will block until the lock is released.

<span class='declaration' id='map-delete'>
 `std::size_t Delete(const`&nbsp;&nbsp;[`Bytes`](#class-bytes)`& key)`
</span>

Deletes all values for `key` by clearing the associated list. This method will block until a writer lock can be acquired.

Returns: the number of deleted values.

<span class='declaration' id='map-deleteall'>
 `std::size_t DeleteAll(`
 <script>nbsp(20)</script>`const`&nbsp;&nbsp;[`Bytes`](#class-bytes)`& key,`
 <script>nbsp(20)</script>[`Callables::Predicate`](#callables-predicate)&nbsp;&nbsp;`predicate)`
</span>

Deletes all values in the list associated with `key` for which `predicate` yields `true`. This method will block until a writer lock can be acquired.

Returns: the number of deleted values.

<span class='declaration' id='map-deleteallequal'>
 `std::size_t DeleteAllEqual(`
 <script>nbsp(20)</script>`const`&nbsp;&nbsp;[`Bytes`](#class-bytes)`& key,`
 <script>nbsp(20)</script>`const`&nbsp;&nbsp;[`Bytes`](#class-bytes)`& value)`
</span>

Deletes all values in the list associated with `key` which are equal to `value` according to `operator==(const Bytes&, const Bytes&)`. This method will block until a writer lock can be acquired.

Returns: the number of deleted values.

<span class='declaration' id='map-deletefirst'>
 `bool DeleteFirst(`
 <script>nbsp(20)</script>`const`&nbsp;&nbsp;[`Bytes`](#class-bytes)`& key,`
 <script>nbsp(20)</script>[`Callables::Predicate`](#callables-predicate)&nbsp;&nbsp;`predicate)`
</span>

Deletes the first value in the list associated with `key` for which `predicate` yields `true`. This method will block until a writer lock can be acquired.

Returns: `true` if a value was deleted, `false` otherwise.

<span class='declaration' id='map-deletefirstequal'>
 `bool DeleteFirstEqual(`
 <script>nbsp(20)</script>`const`&nbsp;&nbsp;[`Bytes`](#class-bytes)`& key,`
 <script>nbsp(20)</script>`const`&nbsp;&nbsp;[`Bytes`](#class-bytes)`& value)`
</span>

Deletes the first value in the list associated with `key` which is equal to `value` according to `operator==(const Bytes&, const Bytes&)`. This method will block until a writer lock can be acquired.

Returns: `true` if a value was deleted, `false` otherwise.

<span class='declaration' id='map-replaceall'>
 `std::size_t ReplaceAll(`
 <script>nbsp(20)</script>`const`&nbsp;&nbsp;[`Bytes`](#class-bytes)`& key,`
 <script>nbsp(20)</script>[`Callables::Function`](#callables-function)&nbsp;&nbsp;`function)`
</span>

Replaces all values in the list associated with `key` by the result of invoking `function`. If the result of `function` is an empty string no replacement is performed. A replacement does not happen in-place. Instead, the old value is marked as deleted and the new value is appended to the end of the list. Future releases will support in-place replacements. This method will block until a writer lock can be acquired.

Returns: the number of replaced values.

<span class='declaration' id='map-replaceallequal'>
 `std::size_t ReplaceAllEqual(`
 <script>nbsp(20)</script>`const`&nbsp;&nbsp;[`Bytes`](#class-bytes)`& key,`
 <script>nbsp(20)</script>`const`&nbsp;&nbsp;[`Bytes`](#class-bytes)`& old_value,`
 <script>nbsp(20)</script>`const`&nbsp;&nbsp;[`Bytes`](#class-bytes)`& new_value)`
</span>

Replaces all values in the list associated with `key` which are equal to `old_value` according to `operator==(const Bytes&, const Bytes&)` by `new_value`. A replacement does not happen in-place. Instead, the old value is marked as deleted and the new value is appended to the end of the list. Future releases will support in-place replacements. This method will block until a writer lock can be acquired.

Returns: the number of replaced values.

<span class='declaration' id='map-replacefirst'>
 `bool ReplaceFirst(`
 <script>nbsp(20)</script>`const`&nbsp;&nbsp;[`Bytes`](#class-bytes)`& key,`
 <script>nbsp(20)</script>[`Callables::Function`](#callables-function)&nbsp;&nbsp;`function)`
</span>

Replaces the first value in the list associated with `key` by the result of invoking `function`. If the result of `function` is an empty string no replacement is performed. The replacement does not happen in-place. Instead, the old value is marked as deleted and the new value is appended to the end of the list. Future releases will support in-place replacements. This method will block until a writer lock can be acquired.

Returns: `true` if a value was replaced, `false` otherwise.

<span class='declaration' id='map-replacefirstequal'>
 `bool ReplaceFirstEqual(`
 <script>nbsp(20)</script>`const`&nbsp;&nbsp;[`Bytes`](#class-bytes)`& key,`
 <script>nbsp(20)</script>`const`&nbsp;&nbsp;[`Bytes`](#class-bytes)`& old_value,`
 <script>nbsp(20)</script>`const`&nbsp;&nbsp;[`Bytes`](#class-bytes)`& new_value)`
</span>

Replaces the first value in the list associated with `key` which is equal to `old_value` according to `operator==(const Bytes&, const Bytes&)` by `new_value`. The replacement does not happen in-place. Instead, the old value is marked as deleted and the new value is appended to the end of the list. Future releases will support in-place replacements. This method will block until a writer lock can be acquired.

Returns: `true` if a value was replaced, `false` otherwise.

<span class='declaration' id='map-foreachkey'>
 `void ForEachKey(`
 <script>nbsp(20)</script>[`Callables::Procedure`](#callables-procedure)&nbsp;&nbsp;`procedure) const`
</span>

Applies `procedure` to each key of the map whose associated list is not empty. For the time of execution the entire map is locked for read-only operations. It is possible to keep a reference to the map within `procedure` and to call other read-only operations such as `Get()`. However, trying to call mutable operations such as `GetMutable()` will cause a deadlock.

<span class='declaration' id='map-foreachvalue-procedure'>
 `void ForEachValue(`
 <script>nbsp(20)</script>`const`&nbsp;&nbsp;[`Bytes`](#class-bytes)`& key,`
 <script>nbsp(20)</script>[`Callables::Procedure`](#callables-procedure)&nbsp;&nbsp;`procedure) const`
</span>

Applies `procedure` to each value in the list associated with `key`. This is a shorthand for requesting a read-only iterator via `Get(key)` followed by an application of `procedure` to each value obtained via `ConstListIter::GetValue()`. This method will block until a reader lock for the list in question can be acquired.

<span class='declaration' id='map-foreachvalue-predicate'>
 `void ForEachValue(`
 <script>nbsp(20)</script>`const`&nbsp;&nbsp;[`Bytes`](#class-bytes)`& key,`
 <script>nbsp(20)</script>[`Callables::Predicate`](#callables-predicate)&nbsp;&nbsp;`predicate) const`
</span>

Applies `predicate` to each value in the list associated with `key` until `predicate` yields `false`. This is a shorthand for requesting a read-only iterator via `Get(key)` followed by an application of `predicate` to each value obtained via `ConstListIter::GetValue()` until `predicate` yields `false`. This method will block until a reader lock for the list in question can be acquired.

<span class='declaration' id='map-getproperties'>
 `std::map<std::string, std::string> GetProperties() const`
</span>

Returns a list of properties which describe the state of the map similar to those written to the `multimap.properties` file. This method will only look at lists which are currently not locked to be non-blocking. Therefore, the returned values will be an approximation. For the time of execution the map is locked for read-only operations.

<span class='declaration' id='map-max-key-size'>`std::size_t max_key_size() const`</span>

Returns the maximum size of a key in bytes which may be put. Currently this is `65536` bytes.

<span class='declaration' id='map-max-value-size'>`std::size_t max_value_size() const`</span>

Returns the maximum size of a value in bytes which may be put. Currently this is `options.block_size - 2` bytes.

<span class='declaration' id='map-optimize'>
 `void Optimize(`
 <script>nbsp(20)</script>`const boost::filesystem::path& from,`
 <script>nbsp(20)</script>`const boost::filesystem::path& to)`
</span>

Copies the map located in the directory denoted by `from` to the directory denoted by `to` performing the following optimizations:

* Defragmentation. All blocks which belong to the same list are written sequentially to disk which improves locality and leads to better read performance.
* Garbage collection. Values that are marked as deleted won't be copied which reduces the size of the new map and also improves locality.

Throws `std::exception` if:

* `from` or `to` are not directories.
* `from` does not contain a map.
* the map in `from` is locked.
* `to` already contains a map.
* `to` is not writable.

<span class='declaration' id='map-optimize2'>
 `void Optimize(`
 <script>nbsp(20)</script>`const boost::filesystem::path& from,`
 <script>nbsp(20)</script>`const boost::filesystem::path& to`
 <script>nbsp(20)</script>`std::size_t new_block_size)`
</span>

Same as [`Optimize(from, to)`](#map-optimize) but sets the block size of the new map to `new_block_size`.

Throws `std::exception` if:

* see [`Optimize(from, to)`](#map-optimize)
* `new_block_size` is not a power of two.

<span class='declaration' id='map-optimize3'>
 `void Optimize(`
 <script>nbsp(20)</script>`const boost::filesystem::path& from,`
 <script>nbsp(20)</script>`const boost::filesystem::path& to,`
 <script>nbsp(20)</script>[`Callables::Compare`](#callables-compare)&nbsp;&nbsp;`compare)`
</span>

Same as [`Optimize(from, to)`](#map-optimize) but sorts each list before writing using `compare` as the sorting criterion.

Throws `std::exception` if:

* see [`Optimize(from, to)`](#map-optimize)

<span class='declaration' id='map-optimize4'>
 `void Optimize(`
 <script>nbsp(20)</script>`const boost::filesystem::path& from,`
 <script>nbsp(20)</script>`const boost::filesystem::path& to,`
 <script>nbsp(20)</script>[`Callables::Compare`](#callables-compare)&nbsp;&nbsp;`compare,`
 <script>nbsp(20)</script>`std::size_t new_block_size)`
</span>

Same as [`Optimize(from, to, compare)`](#map-optimize3) but sets the block size of the new map to `new_block_size`.

Throws `std::exception` if:

* see [`Optimize(from, to, compare)`](#map-optimize3)
* `new_block_size` is not a power of two.

<span class='declaration' id='map-import'>
 `void Import(`
 <script>nbsp(20)</script>`const boost::filesystem::path& directory,`
 <script>nbsp(20)</script>`const boost::filesystem::path& file)`
</span>

Imports key-value pairs from a Base64-encoded text file denoted by `file` into the map located in the directory denoted by `directory`.

Preconditions:

* The content in `file` follows the format described in [Import / Export](overview.md#import-export).

Throws `std::exception` if:

* `directory` does not exist.
* `directory` does not contain a map.
* the map in `directory` is locked.
* `file` is not a regular file.

<span class='declaration' id='map-import2'>
 `void Import(`
 <script>nbsp(20)</script>`const boost::filesystem::path& directory,`
 <script>nbsp(20)</script>`const boost::filesystem::path& file`
 <script>nbsp(20)</script>`bool create_if_missing)`
</span>

Same as [`Import(directory, file)`](#map-import) but creates a new map with default block size if the directory denoted by `directory` does not contain a map and `create_if_missing` is `true`.

Preconditions:

* see [`Import(directory, file)`](#map-import)

Throws `std::exception` if:

* see [`Import(directory, file)`](#map-import)

<span class='declaration' id='map-import3'>
 `void Import(`
 <script>nbsp(20)</script>`const boost::filesystem::path& directory,`
 <script>nbsp(20)</script>`const boost::filesystem::path& file,`
 <script>nbsp(20)</script>`bool create_if_missing,`
 <script>nbsp(20)</script>`std::size_t block_size)`
</span>

Same as [`Import(directory, file, create_if_missing)`](#map-import2) but sets the block size of a newly created map to `block_size`.

Preconditions:

* see [`Import(directory, file, create_if_missing)`](#map-import2)

Throws `std::exception` if:

* see [`Import(directory, file, create_if_missing)`](#map-import2)
* `block_size` is not a power of two.

<span class='declaration' id='map-export'>
 `void Export(`
 <script>nbsp(20)</script>`const boost::filesystem::path& directory,`
 <script>nbsp(20)</script>`const boost::filesystem::path& file)`
</span>

Exports all key-value pairs from the map located in the directory denoted by `directory` to a Base64-encoded text file denoted by `file`. If the file already exists, its content will be overridden.

Postconditions:

* The content in `file` follows the format described in [Import / Export](overview.md#import-export).

Throws `std::exception` if:

* `directory` does not exist.
* `directory` does not contain a map.
* the map in `directory` is locked.
* `file` cannot be created.

## class Options

```cpp
#include <multimap/Options.hpp>
namespace multimap
```

This class is a pure data holder used to configure an instantiation of class [`Map`](#class-map).

Members       |
-------------:|-----------------------------------------------------------------
`std::size_t` | [`block_size`](#options-block-size)
`bool`        | [`create_if_missing`](#options-create-if-missing)
`bool`        | [`error_if_exists`](#options-error-if-exists)
`bool`        | [`write_only_mode`](#options-write-only-mode)

<span class='declaration' id='options-block-size'>`std::size_t block_size`</span>

Determines the block size of a newly created map. The value is ignored if the map already exists when opened. The value must be a power of two. Have a look at [Choosing the block size](overview.md#choosing-the-block-size) for more information.

Default: `512`

<span class='declaration' id='options-create_if_missing'>`bool create_if_missing`</span>

Determines whether a map has to be created if it does not exist.

Default: `false`

<span class='declaration' id='options-error_if_exists'>`bool error_if_exists`</span>

Determines whether an already existing map should be treated as an error.

Default: `false`

<span class='declaration' id='options-write_only_mode'>`bool write_only_mode`</span>

Determines if the map should be opened in write-only mode. This will enable some optimizations for putting a large number of values, but will disable the ability to retrieve values. Users normally should leave this parameter alone.

Default: `false`<|MERGE_RESOLUTION|>--- conflicted
+++ resolved
@@ -552,11 +552,7 @@
    <code>importFromBase64(const boost::filesystem::path & directory,</code><br>
    <code><script>nbsp(17)</script>const boost::filesystem::path & input)</code><br>
    <code><script>nbsp(17)</script>const Options & options)</code>
-<<<<<<< HEAD
    <div>Same as before, but gives the user more control by providing an <a href="#class-options">Options</a> parameter which is passed to the constructor of Map when opening. This way a map can be created if it does not already exist. <a href="#map-map-directory-options">more...</a><div>
-=======
-   <div>Same as before, but in addition passes an options parameter to the constructor of Map when opening, which allows to create a map if it does not already exist. <a href="#map-map-directory-options">more...</a><div>
->>>>>>> 9163d0d4
   </td>
  </tr>
  <tr>
@@ -836,10 +832,6 @@
  </h4>
  <p>Returns statistical information about each partition of the map located in directory. This method is similar to <a href="#map-get-stats">Map::getStats()</a> except that the map does not need to be instanciated.</p>
  <p><span class="acquires" />a <a href="#directory-lock">directory lock</a> on directory.</p>
-<<<<<<< HEAD
- <p><span class="throws"/> everything thrown by the constructor of class <a href="#class-map">Map</a>.</p>
-=======
->>>>>>> 9163d0d4
 </div>
 
 <div class="reference-more">
@@ -848,14 +840,9 @@
   <code><script>nbsp(8)</script>const boost::filesystem::path & directory,</code><br>
   <code><script>nbsp(8)</script>const boost::filesystem::path & input)</code>
  </h4>
-<<<<<<< HEAD
  <p>Imports key-value pairs from an input file or directory into the map located in directory. If input refers to a directory all files in that directory will be imported, except hidden files starting with a dot and other sub-directories. A description of the file format can be found in the <a href="/overview/#multimap-import">overview</a> section.</p>
  <p><span class="acquires" />a <a href="#directory-lock">directory lock</a> on directory.</p>
  <p><span class="throws"/> everything thrown by the constructor of class <a href="#class-map">Map</a> or <a href="http://en.cppreference.com/w/cpp/error/runtime_error" target="_blank">std::runtime_error</a> if the input file or directory cannot be read.</p>
-=======
- <p>Imports key-value pairs from an input file or directory into the map located in directory. If input refers to a directory all files in that directory will be imported, except hidden files starting with a dot and other sub-directories. A description of the file format can be found in the <a href="overview/#multimap-import">overview</a> section.</p>
- <p><span class="acquires" />a <a href="#directory-lock">directory lock</a> on directory.</p>
->>>>>>> 9163d0d4
 </div>
 
 <div class="reference-more">
@@ -864,7 +851,6 @@
   <code><script>nbsp(8)</script>const boost::filesystem::path & directory,</code><br>
   <code><script>nbsp(8)</script>const boost::filesystem::path & output)</code>
  </h4>
-<<<<<<< HEAD
  <p>Exports all key-value pairs from the map located in directory to a file denoted by output. If the file already exists, its content will be overwritten. The generated file is in canonical form as described in the <a href="/overview/#multimap-export">overview</a> section.</p>
  <p><span class="acquires" />a <a href="#directory-lock">directory lock</a> on directory.</p>
  <p><span class="throws" /><a href="http://en.cppreference.com/w/cpp/error/runtime_error" target="_blank">std::runtime_error</a> if one of the following is true:</p>
@@ -944,12 +930,7 @@
  </tr>
 </tbody>
 </table>
-=======
- <p>Exports all key-value pairs from the map located in directory to a file denoted by output. If the file already exists, its content will be overwritten. The generated file is canonical form as described in the <a href="overview/#multimap-export">overview</a> section.</p>
- <p><span class="acquires" />a <a href="#directory-lock">directory lock</a> on directory.</p>
-</div>
-
->>>>>>> 9163d0d4
+
 
 ## Interfaces
 
